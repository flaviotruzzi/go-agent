--- conflicted
+++ resolved
@@ -93,34 +93,7 @@
 
 }
 
-<<<<<<< HEAD
-// Smoke test the Gather method and JSON marshalling.
-func TestUtilizationHash(t *testing.T) {
-	configs := []Config{
-		Config{
-			DetectAWS:    true,
-			DetectAzure:  true,
-			DetectGCP:    true,
-			DetectPCF:    true,
-			DetectDocker: true,
-		},
-		Config{
-			DetectAWS:    false,
-			DetectAzure:  false,
-			DetectGCP:    false,
-			DetectPCF:    false,
-			DetectDocker: false,
-		},
-	}
-	for _, c := range configs {
-		u := Gather(c, logger.ShimLogger{})
-
-		if u == nil {
-			t.Fatal("Utilization should not return nil if enabled.")
-		}
-=======
 type errorRoundTripper struct{ error }
->>>>>>> e2e298a1
 
 func (e errorRoundTripper) RoundTrip(*http.Request) (*http.Response, error) { return nil, e }
 
@@ -187,13 +160,10 @@
 	AzureName         string          `json:"input_azure_name"`
 	AzureID           string          `json:"input_azure_id"`
 	AzureSize         string          `json:"input_azure_size"`
-<<<<<<< HEAD
 	GCPID             json.Number     `json:"input_gcp_id"`
 	GCPType           string          `json:"input_gcp_type"`
 	GCPName           string          `json:"input_gcp_name"`
 	GCPZone           string          `json:"input_gcp_zone"`
-=======
->>>>>>> e2e298a1
 	PCFGUID           string          `json:"input_pcf_guid"`
 	PCFIP             string          `json:"input_pcf_ip"`
 	PCFMemLimit       string          `json:"input_pcf_mem_limit"`
@@ -227,7 +197,6 @@
 		v.Azure.validate()
 	}
 
-<<<<<<< HEAD
 	if tc.GCPID.String() != "" && tc.GCPType != "" && tc.GCPName != "" && tc.GCPZone != "" {
 		v.GCP = &gcp{
 			ID:          numericString(tc.GCPID.String()),
@@ -238,8 +207,6 @@
 		v.GCP.validate()
 	}
 
-=======
->>>>>>> e2e298a1
 	if tc.PCFIP != "" && tc.PCFGUID != "" && tc.PCFMemLimit != "" {
 		v.PCF = &pcf{
 			InstanceGUID: tc.PCFGUID,
@@ -327,6 +294,7 @@
 	v.AWS = &aws{}
 	v.Azure = &azure{}
 	v.PCF = &pcf{}
+	v.GCP = &gcp{}
 	if v.isEmpty() {
 		t.Fatal("non-empty vendors registers as empty")
 	}
