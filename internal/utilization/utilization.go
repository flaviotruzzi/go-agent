// Package utilization implements the Utilization spec, available at
// https://source.datanerd.us/agents/agent-specs/blob/master/Utilization.md
//
package utilization

import (
	"net/http"
	"runtime"
	"sync"

	"github.com/newrelic/go-agent/internal/logger"
	"github.com/newrelic/go-agent/internal/sysinfo"
)

const (
	metadataVersion = 3
)

// Config controls the behavior of utilization information capture.
type Config struct {
	DetectAWS         bool
	DetectAzure       bool
	DetectDocker      bool
	LogicalProcessors int
	TotalRAMMIB       int
	BillingHostname   string
}

type override struct {
	LogicalProcessors *int   `json:"logical_processors,omitempty"`
	TotalRAMMIB       *int   `json:"total_ram_mib,omitempty"`
	BillingHostname   string `json:"hostname,omitempty"`
}

// Data contains utilization system information.
type Data struct {
	MetadataVersion int `json:"metadata_version"`
	// Although `runtime.NumCPU()` will never fail, this field is a pointer
	// to facilitate the cross agent tests.
	LogicalProcessors *int      `json:"logical_processors"`
	RAMMiB            *uint64   `json:"total_ram_mib"`
	Hostname          string    `json:"hostname"`
	BootID            string    `json:"boot_id,omitempty"`
	Vendors           *vendors  `json:"vendors,omitempty"`
	Config            *override `json:"config,omitempty"`
}

var (
	sampleRAMMib    = uint64(1024)
	sampleLogicProc = int(16)
	// SampleData contains sample utilization data useful for testing.
	SampleData = Data{
		MetadataVersion:   metadataVersion,
		LogicalProcessors: &sampleLogicProc,
		RAMMiB:            &sampleRAMMib,
		Hostname:          "my-hostname",
	}
)

type docker struct {
	ID string `json:"id,omitempty"`
}

type vendors struct {
	AWS    *aws    `json:"aws,omitempty"`
	Azure  *azure  `json:"azure,omitempty"`
	Docker *docker `json:"docker,omitempty"`
}

func (v *vendors) isEmpty() bool {
	return v.AWS == nil && v.Azure == nil && v.Docker == nil
}

func overrideFromConfig(config Config) *override {
	ov := &override{}

	if 0 != config.LogicalProcessors {
		x := config.LogicalProcessors
		ov.LogicalProcessors = &x
	}
	if 0 != config.TotalRAMMIB {
		x := config.TotalRAMMIB
		ov.TotalRAMMIB = &x
	}
	ov.BillingHostname = config.BillingHostname

	if "" == ov.BillingHostname &&
		nil == ov.LogicalProcessors &&
		nil == ov.TotalRAMMIB {
		ov = nil
	}
	return ov
}

// Gather gathers system utilization data.
func Gather(config Config, lg logger.Logger) *Data {
	client := &http.Client{
		Timeout: providerTimeout,
	}
	return gatherWithClient(config, lg, client)
}

func gatherWithClient(config Config, lg logger.Logger, client *http.Client) *Data {
	var wg sync.WaitGroup

	cpu := runtime.NumCPU()
	uDat := &Data{
		MetadataVersion:   metadataVersion,
		LogicalProcessors: &cpu,
		Vendors:           &vendors{},
	}

	warnGatherError := func(datatype string, err error) {
		lg.Warn("error gathering utilization data", map[string]interface{}{
			"error":    err.Error(),
			"datatype": datatype,
		})
	}

	// This closure allows us to run each gather function in a separate goroutine
	// and wait for them at the end by closing over the wg WaitGroup we
	// instantiated at the start of the function.
	goGather := func(datatype string, gather func(*Data, *http.Client) error) {
		wg.Add(1)
		go func() {
			// Note that locking around util is not neccesary since
			// WaitGroup provides acts as a memory barrier:
			// https://groups.google.com/d/msg/golang-nuts/5oHzhzXCcmM/utEwIAApCQAJ
			// Thus this code is fine as long as each routine is
			// modifying a different field of util.
			defer wg.Done()
			if err := gather(uDat, client); err != nil {
				warnGatherError(datatype, err)
			}
		}()
	}

	// Kick off gathering which requires network calls in goroutines.

	if config.DetectAWS {
		goGather("aws", gatherAWS)
	}

<<<<<<< HEAD
	if config.DetectAzure {
		goGather(gatherAzure, uDat)
	}

	// Now we wait for everything!
	wg.Wait()

	// Override whatever needs to be overridden.
	uDat.Config = overrideFromConfig(config)

	if uDat.Vendors.isEmpty() {
		// Per spec, we MUST NOT send any vendors hash if it's empty.
		uDat.Vendors = nil
	}

	return uDat
}
=======
	// Do non-network gathering sequentially since it is fast.
>>>>>>> cf866e00

	if id, err := sysinfo.BootID(); err != nil {
		if err != sysinfo.ErrFeatureUnsupported {
			warnGatherError("bootid", err)
		}
	} else {
		uDat.BootID = id
	}

	if config.DetectDocker {
		if id, err := sysinfo.DockerID(); err != nil {
			if err != sysinfo.ErrFeatureUnsupported &&
				err != sysinfo.ErrDockerNotFound {
				warnGatherError("docker", err)
			}
		} else {
			uDat.Vendors.Docker = &docker{ID: id}
		}
	}

	if hostname, err := sysinfo.Hostname(); nil == err {
		uDat.Hostname = hostname
	} else {
		warnGatherError("hostname", err)
	}

	if bts, err := sysinfo.PhysicalMemoryBytes(); nil == err {
		mib := sysinfo.BytesToMebibytes(bts)
		uDat.RAMMiB = &mib
	} else {
		warnGatherError("memory", err)
	}

	// Now we wait for everything!
	wg.Wait()

	// Override whatever needs to be overridden.
	uDat.Config = overrideFromConfig(config)

	if uDat.Vendors.isEmpty() {
		// Per spec, we MUST NOT send any vendors hash if it's empty.
		uDat.Vendors = nil
	}

	return uDat
}<|MERGE_RESOLUTION|>--- conflicted
+++ resolved
@@ -141,27 +141,11 @@
 		goGather("aws", gatherAWS)
 	}
 
-<<<<<<< HEAD
-	if config.DetectAzure {
-		goGather(gatherAzure, uDat)
-	}
+  if config.DetectAzure {
+    goGather("azure", gatherAzure)
+  }
 
-	// Now we wait for everything!
-	wg.Wait()
-
-	// Override whatever needs to be overridden.
-	uDat.Config = overrideFromConfig(config)
-
-	if uDat.Vendors.isEmpty() {
-		// Per spec, we MUST NOT send any vendors hash if it's empty.
-		uDat.Vendors = nil
-	}
-
-	return uDat
-}
-=======
 	// Do non-network gathering sequentially since it is fast.
->>>>>>> cf866e00
 
 	if id, err := sysinfo.BootID(); err != nil {
 		if err != sysinfo.ErrFeatureUnsupported {
